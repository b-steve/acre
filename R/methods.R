--- conflicted
+++ resolved
@@ -1158,11 +1158,6 @@
     mat = mat[1:n.coefs,,drop = FALSE]
   }
   
-<<<<<<< HEAD
-=======
-  formatted_mat <- format_conf_int_matrix(mat)
-  
->>>>>>> ba1238bb
   detfn <- c(hn = "Halfnormal", hhn = "Hazard halfnormal", hr = "Hazard rate", th = "Threshold",
              lth = "Log-link threshold", ss = "Signal strength")[x$detfn]
   infotypes <- c(bearing = "Bearings", dist = "Distances", ss = "Signal strengths",
@@ -1189,11 +1184,8 @@
   
   
   cat("\n", "\n", "Parameters:", "\n")
-<<<<<<< HEAD
+
   printCoefmat(formatted_mat, cs.ind = c(1, 3, 4), tst.ind = NULL)
-=======
-  print(formatted_mat, print.gap=4, quote = F)
->>>>>>> ba1238bb
   
   if(!is.null(pars_ext_links)){
     cat("\n", "\n", "Extended parameters link functions:", "\n")
