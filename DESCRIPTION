Package: acre
Type: Package
Title: Acoustic spatial capture-recapture
Version: 0.1.0
Date: 2023-05-04
Authors@R: c(
    person("Ben", "Stevenson", email = "ben.stevenson@auckland.ac.nz", role = c("aut", "cre")),
    person("Lingyu", "Hao", email = "lhao446@aucklanduni.ac.nz", role = "aut"))
Depends:
    R (>= 3.6.0),
    Rcpp (>= 0.11.5),
    testthat
Imports:
    CircStats,
    fields,
    methods,
    mgcv,
    plyr,
    secr,
    stats,
    stringr,
    numDeriv,
    utils,
    viridis,
    TMB,
    RANN
Suggests:
    knitr,
    xtable
LinkingTo: Rcpp, TMB, RcppEigen
VignetteBuilder: knitr
Description: This package provides functions to fit spatial
    capture-recapture (SCR) models, primarily to acoustic
    data. Acoustic surveys are capable of collecting auxiliary
    information in addition to capture histories that is informative
    about the source location of detected cues; examples include
    signal strengths, times of arrival, estimated bearings, and
    estimated distances. The acre package fits a class of SCR model
    that allows use of such information.
License: GPL (>= 3)
URL: https://github.com/b-steve/acre
Encoding: UTF-8
LazyData: true
<<<<<<< HEAD
RoxygenNote: 7.3.1
Config/testthat/edition: 3
Roxygen: list(markdown = TRUE)
=======
Roxygen: list(markdown = TRUE)
RoxygenNote: 7.3.2
Config/testthat/edition: 3
>>>>>>> acd3fa2a
<|MERGE_RESOLUTION|>--- conflicted
+++ resolved
@@ -41,12 +41,7 @@
 URL: https://github.com/b-steve/acre
 Encoding: UTF-8
 LazyData: true
-<<<<<<< HEAD
-RoxygenNote: 7.3.1
-Config/testthat/edition: 3
-Roxygen: list(markdown = TRUE)
-=======
 Roxygen: list(markdown = TRUE)
 RoxygenNote: 7.3.2
 Config/testthat/edition: 3
->>>>>>> acd3fa2a
+Roxygen: list(markdown = TRUE)